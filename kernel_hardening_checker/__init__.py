#!/usr/bin/env python3

"""
This tool is for checking the security hardening options of the Linux kernel.

Author: Alexander Popov <alex.popov@linux.com>

This module performs input/output.
"""

# pylint: disable=missing-function-docstring,line-too-long,too-many-branches,too-many-statements

import gzip
import sys
from argparse import ArgumentParser
from typing import List, Tuple, Dict, TextIO
import re
import json
from .checks import add_kconfig_checks, add_cmdline_checks, normalize_cmdline_options, add_sysctl_checks
from .engine import StrOrNone, TupleOrNone, ChecklistObjType
from .engine import print_unknown_options, populate_with_data, perform_checks, override_expected_value


# kernel-hardening-checker version
__version__ = '0.6.6'


<<<<<<< HEAD
    try:
        return open_method(file, *args, **kwargs)
    except FileNotFoundError:
        sys.exit(f'[!] ERROR: unable to open {file}, are you sure it exists?')

=======
def _open(file: str) -> TextIO:
    if file.endswith('.gz'):
        return gzip.open(file, 'rt', encoding='utf-8')
    return open(file, 'rt', encoding='utf-8')
>>>>>>> e77a75f7


def detect_arch(fname: str, archs: List[str]) -> Tuple[StrOrNone, str]:
    with _open(fname) as f:
        arch_pattern = re.compile(r"CONFIG_[a-zA-Z0-9_]+=y$")
        arch = None
        for line in f.readlines():
            if arch_pattern.match(line):
                option, _ = line[7:].split('=', 1)
                if option in archs:
                    if arch is None:
                        arch = option
                    else:
                        return None, 'detected more than one microarchitecture'
        if arch is None:
            return None, 'failed to detect microarchitecture'
        return arch, 'OK'


def detect_kernel_version(fname: str) -> Tuple[TupleOrNone, str]:
    with _open(fname) as f:
        ver_pattern = re.compile(r"^# Linux/.+ Kernel Configuration$|^Linux version .+")
        for line in f.readlines():
            if ver_pattern.match(line):
                line = line.strip()
                parts = line.split()
                ver_str = parts[2].split('-', 1)[0]
                ver_numbers = ver_str.split('.')
                if len(ver_numbers) >= 3:
                    if all(map(lambda x: x.isdecimal(), ver_numbers)):
                        return tuple(map(int, ver_numbers)), 'OK'
                msg = f'failed to parse the version "{parts[2]}"'
                return None, msg
        return None, 'no kernel version detected'


def detect_compiler(fname: str) -> Tuple[StrOrNone, str]:
    gcc_version = None
    clang_version = None
    with _open(fname) as f:
        for line in f.readlines():
            if line.startswith('CONFIG_GCC_VERSION='):
                gcc_version = line[19:-1]
            if line.startswith('CONFIG_CLANG_VERSION='):
                clang_version = line[21:-1]
    if gcc_version is None or clang_version is None:
        return None, 'no CONFIG_GCC_VERSION or CONFIG_CLANG_VERSION'
    if gcc_version == '0' and clang_version != '0':
        return f'CLANG {clang_version}', 'OK'
    if gcc_version != '0' and clang_version == '0':
        return f'GCC {gcc_version}', 'OK'
    sys.exit(f'[!] ERROR: invalid GCC_VERSION and CLANG_VERSION: {gcc_version} {clang_version}')


def print_checklist(mode: StrOrNone, checklist: List[ChecklistObjType], with_results: bool) -> None:
    if mode == 'json':
        output = []
        for opt in checklist:
            output.append(opt.json_dump(with_results))
        print(json.dumps(output))
        return

    # table header
    sep_line_len = 91
    if with_results:
        sep_line_len += 30
    print('=' * sep_line_len)
    print(f'{"option_name":^40}|{"type":^7}|{"desired_val":^12}|{"decision":^10}|{"reason":^18}', end='')
    if with_results:
        print('| check_result', end='')
    print()
    print('=' * sep_line_len)

    # table contents
    ok_count = 0
    fail_count = 0
    for opt in checklist:
        if with_results:
            assert(opt.result), f'unexpected empty result of {opt.name} check'
            if opt.result.startswith('OK'):
                ok_count += 1
                if mode == 'show_fail':
                    continue
            elif opt.result.startswith('FAIL'):
                fail_count += 1
                if mode == 'show_ok':
                    continue
            else:
                assert(False), f'unexpected result "{opt.result}" of {opt.name} check'
        opt.table_print(mode, with_results)
        print()
        if mode == 'verbose':
            print('-' * sep_line_len)
    print()

    # final score
    if with_results:
        fail_suppressed = ''
        ok_suppressed = ''
        if mode == 'show_ok':
            fail_suppressed = ' (suppressed in output)'
        if mode == 'show_fail':
            ok_suppressed = ' (suppressed in output)'
        print(f'[+] Config check is finished: \'OK\' - {ok_count}{ok_suppressed} / \'FAIL\' - {fail_count}{fail_suppressed}')


def parse_kconfig_file(_mode: StrOrNone, parsed_options: Dict[str, str], fname: str) -> None:
    with _open(fname) as f:
        opt_is_on = re.compile(r"CONFIG_[a-zA-Z0-9_]+=.+$")
        opt_is_off = re.compile(r"# CONFIG_[a-zA-Z0-9_]+ is not set$")

        for line in f.readlines():
            line = line.strip()
            option = None
            value = None

            if opt_is_on.match(line):
                option, value = line.split('=', 1)
                if value == 'is not set':
                    sys.exit(f'[!] ERROR: bad enabled Kconfig option "{line}"')
            elif opt_is_off.match(line):
                option, value = line[2:].split(' ', 1)
                assert(value == 'is not set'), \
                       f'unexpected value of disabled Kconfig option "{line}"'
            elif line != '' and not line.startswith('#'):
                sys.exit(f'[!] ERROR: unexpected line in Kconfig file: "{line}"')

            if option in parsed_options:
                sys.exit(f'[!] ERROR: Kconfig option "{line}" is found multiple times')

            if option:
                assert(value), f'unexpected empty value for {option}'
                parsed_options[option] = value


def parse_cmdline_file(mode: StrOrNone, parsed_options: Dict[str, str], fname: str) -> None:
    with open(fname, 'r', encoding='utf-8') as f:
        line = f.readline()
        opts = line.split()

        line = f.readline()
        if line:
            sys.exit(f'[!] ERROR: more than one line in "{fname}"')

        for opt in opts:
            if '=' in opt:
                name, value = opt.split('=', 1)
            else:
                name = opt
                value = '' # '' is not None
            if name in parsed_options and mode != 'json':
                print(f'[!] WARNING: cmdline option "{name}" is found multiple times')
            value = normalize_cmdline_options(name, value)
            assert(value is not None), f'unexpected None value for {name}'
            parsed_options[name] = value


def parse_sysctl_file(mode: StrOrNone, parsed_options: Dict[str, str], fname: str) -> None:
    with open(fname, 'r', encoding='utf-8') as f:
        sysctl_pattern = re.compile(r"[a-zA-Z0-9/\._-]+ =.*$")
        for line in f.readlines():
            line = line.strip()
            if not sysctl_pattern.match(line):
                sys.exit(f'[!] ERROR: unexpected line in sysctl file: "{line}"')
            option, value = line.split('=', 1)
            option = option.strip()
            value = value.strip()
            # sysctl options may be found multiple times, let's save the last value:
            parsed_options[option] = value

    # let's check the presence of some ancient sysctl option
    # to ensure that we are parsing the output of `sudo sysctl -a > file`
    if 'kernel.printk' not in parsed_options:
        sys.exit(f'[!] ERROR: {fname} doesn\'t look like a sysctl output file, please try `sudo sysctl -a > {fname}`')

    # let's check the presence of a sysctl option available for root
    if 'kernel.cad_pid' not in parsed_options and mode != 'json':
        print(f'[!] WARNING: sysctl option "kernel.cad_pid" available for root is not found in {fname}, please try `sudo sysctl -a > {fname}`')


def main() -> None:
    # Report modes:
    #   * verbose mode for
    #     - reporting about unknown kernel options in the Kconfig
    #     - verbose printing of ComplexOptCheck items
    #   * json mode for printing the results in JSON format
    report_modes = ['verbose', 'json', 'show_ok', 'show_fail']
    supported_archs = ['X86_64', 'X86_32', 'ARM64', 'ARM']
    parser = ArgumentParser(prog='kernel-hardening-checker',
                            description='A tool for checking the security hardening options of the Linux kernel')
    parser.add_argument('--version', action='version', version=f'%(prog)s {__version__}')
    parser.add_argument('-m', '--mode', choices=report_modes,
                        help='choose the report mode')
    parser.add_argument('-c', '--config',
                        help='check the security hardening options in the kernel Kconfig file (also supports *.gz files)')
    parser.add_argument('-l', '--cmdline',
                        help='check the security hardening options in the kernel cmdline file (contents of /proc/cmdline)')
    parser.add_argument('-s', '--sysctl',
                        help='check the security hardening options in the sysctl output file (`sudo sysctl -a > file`)')
    parser.add_argument('-v', '--kernel-version',
                        help='extract the version from the kernel version file (contents of /proc/version)')
    parser.add_argument('-p', '--print', choices=supported_archs,
                        help='print the security hardening recommendations for the selected microarchitecture')
    parser.add_argument('-g', '--generate', choices=supported_archs,
                        help='generate a Kconfig fragment with the security hardening options for the selected microarchitecture')
    args = parser.parse_args()

    mode = None
    if args.mode:
        mode = args.mode
        if mode != 'json':
            print(f'[+] Special report mode: {mode}')

    config_checklist = [] # type: List[ChecklistObjType]

    if args.config:
        if args.print:
            sys.exit('[!] ERROR: --config and --print can\'t be used together')
        if args.generate:
            sys.exit('[!] ERROR: --config and --generate can\'t be used together')

        if mode != 'json':
            print(f'[+] Kconfig file to check: {args.config}')
            if args.cmdline:
                print(f'[+] Kernel cmdline file to check: {args.cmdline}')
            if args.sysctl:
                print(f'[+] Sysctl output file to check: {args.sysctl}')

        arch, msg = detect_arch(args.config, supported_archs)
        if arch is None:
            sys.exit(f'[!] ERROR: {msg}')
        if mode != 'json':
            print(f'[+] Detected microarchitecture: {arch}')

        if args.kernel_version:
            kernel_version, msg = detect_kernel_version(args.kernel_version)
        else:
            kernel_version, msg = detect_kernel_version(args.config)
        if kernel_version is None:
            if args.kernel_version is None:
                print('[!] Hint: provide the kernel version file through --kernel-version option')
            sys.exit(f'[!] ERROR: {msg}')
        if mode != 'json':
            print(f'[+] Detected kernel version: {kernel_version}')

        compiler, msg = detect_compiler(args.config)
        if mode != 'json':
            if compiler:
                print(f'[+] Detected compiler: {compiler}')
            else:
                print(f'[-] Can\'t detect the compiler: {msg}')

        # add relevant Kconfig checks to the checklist
        add_kconfig_checks(config_checklist, arch)

        if args.cmdline:
            # add relevant cmdline checks to the checklist
            add_cmdline_checks(config_checklist, arch)

        if args.sysctl:
            # add relevant sysctl checks to the checklist
            add_sysctl_checks(config_checklist, arch)

        # populate the checklist with the parsed Kconfig data
        parsed_kconfig_options = {} # type: Dict[str, str]
        parse_kconfig_file(mode, parsed_kconfig_options, args.config)
        populate_with_data(config_checklist, parsed_kconfig_options, 'kconfig')

        # populate the checklist with the kernel version data
        populate_with_data(config_checklist, kernel_version, 'version')

        if args.cmdline:
            # populate the checklist with the parsed cmdline data
            parsed_cmdline_options = {} # type: Dict[str, str]
            parse_cmdline_file(mode, parsed_cmdline_options, args.cmdline)
            populate_with_data(config_checklist, parsed_cmdline_options, 'cmdline')

        if args.sysctl:
            # populate the checklist with the parsed sysctl data
            parsed_sysctl_options = {} # type: Dict[str, str]
            parse_sysctl_file(mode, parsed_sysctl_options, args.sysctl)
            populate_with_data(config_checklist, parsed_sysctl_options, 'sysctl')

        # hackish refinement of the CONFIG_ARCH_MMAP_RND_BITS check
        mmap_rnd_bits_max = parsed_kconfig_options.get('CONFIG_ARCH_MMAP_RND_BITS_MAX', None)
        if mmap_rnd_bits_max:
            override_expected_value(config_checklist, 'CONFIG_ARCH_MMAP_RND_BITS', mmap_rnd_bits_max)
        else:
            # remove the CONFIG_ARCH_MMAP_RND_BITS check to avoid false results
            if mode != 'json':
                print('[-] Can\'t check CONFIG_ARCH_MMAP_RND_BITS without CONFIG_ARCH_MMAP_RND_BITS_MAX')
            config_checklist[:] = [o for o in config_checklist if o.name != 'CONFIG_ARCH_MMAP_RND_BITS']

        # now everything is ready, perform the checks
        perform_checks(config_checklist)

        if mode == 'verbose':
            # print the parsed options without the checks (for debugging)
            print_unknown_options(config_checklist, parsed_kconfig_options, 'kconfig')
            if args.cmdline:
                print_unknown_options(config_checklist, parsed_cmdline_options, 'cmdline')
            if args.sysctl:
                print_unknown_options(config_checklist, parsed_sysctl_options, 'sysctl')

        # finally print the results
        print_checklist(mode, config_checklist, True)
        sys.exit(0)
    elif args.cmdline:
        sys.exit('[!] ERROR: checking cmdline depends on checking Kconfig')
    elif args.sysctl:
        # separate sysctl checking (without kconfig)
        assert(args.config is None and args.cmdline is None), 'unexpected args'
        if args.print:
            sys.exit('[!] ERROR: --sysctl and --print can\'t be used together')
        if args.generate:
            sys.exit('[!] ERROR: --sysctl and --generate can\'t be used together')

        if mode != 'json':
            print(f'[+] Sysctl output file to check: {args.sysctl}')

        # add relevant sysctl checks to the checklist
        add_sysctl_checks(config_checklist, None)

        # populate the checklist with the parsed sysctl data
        parsed_sysctl_options = {}
        parse_sysctl_file(mode, parsed_sysctl_options, args.sysctl)
        populate_with_data(config_checklist, parsed_sysctl_options, 'sysctl')

        # now everything is ready, perform the checks
        perform_checks(config_checklist)

        if mode == 'verbose':
            # print the parsed options without the checks (for debugging)
            print_unknown_options(config_checklist, parsed_sysctl_options, 'sysctl')

        # finally print the results
        print_checklist(mode, config_checklist, True)
        sys.exit(0)

    if args.print:
        assert(args.config is None and args.cmdline is None and args.sysctl is None), 'unexpected args'
        if args.generate:
            sys.exit('[!] ERROR: --print and --generate can\'t be used together')
        if mode and mode not in ('verbose', 'json'):
            sys.exit(f'[!] ERROR: wrong mode "{mode}" for --print')
        arch = args.print
        assert(arch), 'unexpected empty arch from ArgumentParser'
        add_kconfig_checks(config_checklist, arch)
        add_cmdline_checks(config_checklist, arch)
        add_sysctl_checks(config_checklist, arch)
        if mode != 'json':
            print(f'[+] Printing kernel security hardening options for {arch}...')
        print_checklist(mode, config_checklist, False)
        sys.exit(0)

    if args.generate:
        assert(args.config is None and
               args.cmdline is None and
               args.sysctl is None and
               args.print is None), \
               'unexpected args'
        if mode:
            sys.exit(f'[!] ERROR: wrong mode "{mode}" for --generate')
        arch = args.generate
        assert(arch), 'unexpected empty arch from ArgumentParser'
        add_kconfig_checks(config_checklist, arch)
        print(f'CONFIG_{arch}=y') # the Kconfig fragment should describe the microarchitecture
        for opt in config_checklist:
            if opt.name == 'CONFIG_ARCH_MMAP_RND_BITS':
                continue # don't add CONFIG_ARCH_MMAP_RND_BITS because its value needs refinement
            if opt.expected == 'is not off':
                continue # don't add Kconfig options without explicitly recommended values
            if opt.expected == 'is not set':
                print(f'# {opt.name} is not set')
            else:
                print(f'{opt.name}={opt.expected}')
        sys.exit(0)

    parser.print_help()
    sys.exit(0)<|MERGE_RESOLUTION|>--- conflicted
+++ resolved
@@ -25,18 +25,13 @@
 __version__ = '0.6.6'
 
 
-<<<<<<< HEAD
+def _open(file: str) -> TextIO:
     try:
-        return open_method(file, *args, **kwargs)
+        if file.endswith('.gz'):
+            return gzip.open(file, 'rt', encoding='utf-8')
+        return open(file, 'rt', encoding='utf-8')
     except FileNotFoundError:
         sys.exit(f'[!] ERROR: unable to open {file}, are you sure it exists?')
-
-=======
-def _open(file: str) -> TextIO:
-    if file.endswith('.gz'):
-        return gzip.open(file, 'rt', encoding='utf-8')
-    return open(file, 'rt', encoding='utf-8')
->>>>>>> e77a75f7
 
 
 def detect_arch(fname: str, archs: List[str]) -> Tuple[StrOrNone, str]:
